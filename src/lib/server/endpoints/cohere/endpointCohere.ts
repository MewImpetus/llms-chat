--- conflicted
+++ resolved
@@ -152,8 +152,7 @@
 		})();
 	};
 }
-<<<<<<< HEAD
-=======
+
 
 async function convertStreamToBuffer(webReadableStream: Readable) {
 	return new Promise<string>((resolve, reject) => {
@@ -176,5 +175,4 @@
 			}
 		);
 	});
-}
->>>>>>> 674cc15e
+}