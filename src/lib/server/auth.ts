import { Issuer, BaseClient, type UserinfoResponse, TokenSet, custom } from "openid-client";
import { addHours, addWeeks } from "date-fns";
<<<<<<< HEAD
import {
	COOKIE_NAME,
	OPENID_CLIENT_ID,
	OPENID_CLIENT_SECRET,
	OPENID_PROVIDER_URL,
	OPENID_SCOPES,
	OPENID_NAME_CLAIM,
	OPENID_TOLERANCE,
	OPENID_RESOURCE,
	OPENID_CONFIG,
	OPENID_TOKEN_ENDPOINT,
	OPENID_INFO_ENDPOINT
} from "$env/static/private";
=======
import { env } from "$env/dynamic/private";
>>>>>>> 58c1890b
import { sha256 } from "$lib/utils/sha256";
import { z } from "zod";
import { dev } from "$app/environment";
import type { Cookies } from "@sveltejs/kit";
import { collections } from "$lib/server/database";
import JSON5 from "json5";
<<<<<<< HEAD
import { AuthenticationClient } from "authing-js-sdk";
import axios from 'axios';
import qs from "querystring";
=======
import { logger } from "$lib/server/logger";
>>>>>>> 58c1890b

export interface OIDCSettings {
	redirectURI: string;
}

export interface OIDCUserInfo {
	token: TokenSet;
	userData: UserinfoResponse;
}

const stringWithDefault = (value: string) =>
	z
		.string()
		.default(value)
		.transform((el) => (el ? el : value));

export const OIDConfig = z
	.object({
		CLIENT_ID: stringWithDefault(env.OPENID_CLIENT_ID),
		CLIENT_SECRET: stringWithDefault(env.OPENID_CLIENT_SECRET),
		PROVIDER_URL: stringWithDefault(env.OPENID_PROVIDER_URL),
		SCOPES: stringWithDefault(env.OPENID_SCOPES),
		NAME_CLAIM: stringWithDefault(env.OPENID_NAME_CLAIM).refine(
			(el) => !["preferred_username", "email", "picture", "sub"].includes(el),
			{ message: "nameClaim cannot be one of the restricted keys." }
		),
<<<<<<< HEAD
		TOLERANCE: stringWithDefault(OPENID_TOLERANCE),
		RESOURCE: stringWithDefault(OPENID_RESOURCE),
		TOKEN_ENDPOINT: stringWithDefault(OPENID_TOKEN_ENDPOINT),
		INFO_ENDPOINT: stringWithDefault(OPENID_INFO_ENDPOINT),
=======
		TOLERANCE: stringWithDefault(env.OPENID_TOLERANCE),
		RESOURCE: stringWithDefault(env.OPENID_RESOURCE),
>>>>>>> 58c1890b
	})
	.parse(JSON5.parse(env.OPENID_CONFIG));

export const requiresUser = !!OIDConfig.CLIENT_ID && !!OIDConfig.CLIENT_SECRET;

export function refreshSessionCookie(cookies: Cookies, sessionId: string) {
	cookies.set(env.COOKIE_NAME, sessionId, {
		path: "/",
		// So that it works inside the space's iframe
		sameSite: dev || env.ALLOW_INSECURE_COOKIES === "true" ? "lax" : "none",
		secure: !dev && !(env.ALLOW_INSECURE_COOKIES === "true"),
		httpOnly: true,
		expires: addWeeks(new Date(), 2),
	});
}

export async function findUser(sessionId: string) {
	const session = await collections.sessions.findOne({ sessionId });

	if (!session) {
		return null;
	}

	return await collections.users.findOne({ _id: session.userId });
}
export const authCondition = (locals: App.Locals) => {
	return locals.user
		? { userId: locals.user._id }
		: { sessionId: locals.sessionId, userId: { $exists: false } };
};

/**
 * Generates a CSRF token using the user sessionId. Note that we don't need a secret because sessionId is enough.
 */
export async function generateCsrfToken(sessionId: string, redirectUrl: string): Promise<string> {
	const data = {
		expiration: addHours(new Date(), 1).getTime(),
		redirectUrl,
	};

	return Buffer.from(
		JSON.stringify({
			data,
			signature: await sha256(JSON.stringify(data) + "##" + sessionId),
		})
	).toString("base64");
}

async function getOIDCClient(settings: OIDCSettings): Promise<BaseClient | AuthenticationClient> {

	if (OIDConfig.PROVIDER_URL.includes("authing")) {
		return new AuthenticationClient({
			appId: OIDConfig.CLIENT_ID, // 应用 ID
			secret: OIDConfig.CLIENT_SECRET,// 应用 Secret
			appHost: OIDConfig.PROVIDER_URL,// 应用对应的用户池域名
			redirectUri: settings.redirectURI,// 认证完成后的重定向目标 URL
		});
	} else {
		const issuer = await Issuer.discover(OIDConfig.PROVIDER_URL);

		return new issuer.Client({
			client_id: OIDConfig.CLIENT_ID,
			client_secret: OIDConfig.CLIENT_SECRET,
			redirect_uris: [settings.redirectURI],
			response_types: ["code"],
			[custom.clock_tolerance]: OIDConfig.TOLERANCE || undefined,
		});
	}

}

export async function getOIDCAuthorizationUrl(
	settings: OIDCSettings,
	params: { sessionId: string }
): Promise<string> {
	const client = await getOIDCClient(settings);
	if (OIDConfig.PROVIDER_URL.includes("authing")) {
		return (client as AuthenticationClient).buildAuthorizeUrl({
			scope: OIDConfig.SCOPES
		})

	} else {
		const csrfToken = await generateCsrfToken(params.sessionId, settings.redirectURI)
		return (client as BaseClient).authorizationUrl({
			scope: OIDConfig.SCOPES,
			state: csrfToken,
			resource: OIDConfig.RESOURCE || undefined,
		});
	}

}

export async function getOIDCUserData(settings: OIDCSettings, code: string) {
	const client = await getOIDCClient(settings);
	if (OIDConfig.PROVIDER_URL.includes("authing")) {
		console.log("code:", code)
		const code2tokenResponse = await axios.post(OIDConfig.TOKEN_ENDPOINT,
			qs.stringify({
				code,
				client_id: OIDConfig.CLIENT_ID,
				client_secret: OIDConfig.CLIENT_SECRET,
				grant_type: "authorization_code",
				redirect_uri: settings.redirectURI,
			}), {headers: {"Content-Type": "application/x-www-form-urlencoded",},
			}
		);

		const token2UserInfoResponse = await axios.get(
			`${OIDConfig.INFO_ENDPOINT}?access_token=` + code2tokenResponse.data.access_token
		);

		let userData = token2UserInfoResponse.data
		userData.preferred_username = userData.email ? userData.email : userData.phone_number;
		userData.name = userData.preferred_username
		delete userData.phone_number
		delete userData.phone_number_verified
		delete userData.email_verified
		if (userData.email == null) {
			delete userData.email
		}

		return {userData};

	} else {
		const token = await (client as BaseClient).callback(settings.redirectURI, { code });
		const userData = await (client as BaseClient).userinfo(token);

		return { token, userData };
	}



}

export async function validateAndParseCsrfToken(
	token: string,
	sessionId: string
): Promise<{
	/** This is the redirect url that was passed to the OIDC provider */
	redirectUrl: string;
} | null> {
	try {
		const { data, signature } = z
			.object({
				data: z.object({
					expiration: z.number().int(),
					redirectUrl: z.string().url(),
				}),
				signature: z.string().length(64),
			})
			.parse(JSON.parse(token));
		const reconstructSign = await sha256(JSON.stringify(data) + "##" + sessionId);

		if (data.expiration > Date.now() && signature === reconstructSign) {
			return { redirectUrl: data.redirectUrl };
		}
	} catch (e) {
		logger.error(e);
	}
	return null;
}<|MERGE_RESOLUTION|>--- conflicted
+++ resolved
@@ -1,6 +1,5 @@
 import { Issuer, BaseClient, type UserinfoResponse, TokenSet, custom } from "openid-client";
 import { addHours, addWeeks } from "date-fns";
-<<<<<<< HEAD
 import {
 	COOKIE_NAME,
 	OPENID_CLIENT_ID,
@@ -14,22 +13,17 @@
 	OPENID_TOKEN_ENDPOINT,
 	OPENID_INFO_ENDPOINT
 } from "$env/static/private";
-=======
 import { env } from "$env/dynamic/private";
->>>>>>> 58c1890b
 import { sha256 } from "$lib/utils/sha256";
 import { z } from "zod";
 import { dev } from "$app/environment";
 import type { Cookies } from "@sveltejs/kit";
 import { collections } from "$lib/server/database";
 import JSON5 from "json5";
-<<<<<<< HEAD
 import { AuthenticationClient } from "authing-js-sdk";
 import axios from 'axios';
 import qs from "querystring";
-=======
 import { logger } from "$lib/server/logger";
->>>>>>> 58c1890b
 
 export interface OIDCSettings {
 	redirectURI: string;
@@ -56,15 +50,10 @@
 			(el) => !["preferred_username", "email", "picture", "sub"].includes(el),
 			{ message: "nameClaim cannot be one of the restricted keys." }
 		),
-<<<<<<< HEAD
 		TOLERANCE: stringWithDefault(OPENID_TOLERANCE),
 		RESOURCE: stringWithDefault(OPENID_RESOURCE),
 		TOKEN_ENDPOINT: stringWithDefault(OPENID_TOKEN_ENDPOINT),
 		INFO_ENDPOINT: stringWithDefault(OPENID_INFO_ENDPOINT),
-=======
-		TOLERANCE: stringWithDefault(env.OPENID_TOLERANCE),
-		RESOURCE: stringWithDefault(env.OPENID_RESOURCE),
->>>>>>> 58c1890b
 	})
 	.parse(JSON5.parse(env.OPENID_CONFIG));
 
