--- conflicted
+++ resolved
@@ -146,7 +146,6 @@
 
 }
 
-<<<<<<< HEAD
 export async function getOIDCUserData(settings: OIDCSettings, code: string) {
 	const client = await getOIDCClient(settings);
 	if (OIDConfig.PROVIDER_URL.includes("authing")) {
@@ -184,18 +183,6 @@
 
 		return { token, userData };
 	}
-
-
-=======
-export async function getOIDCUserData(
-	settings: OIDCSettings,
-	code: string,
-	iss?: string
-): Promise<OIDCUserInfo> {
-	const client = await getOIDCClient(settings);
-	const token = await client.callback(settings.redirectURI, { code, iss });
-	const userData = await client.userinfo(token);
->>>>>>> 674cc15e
 
 }
 
