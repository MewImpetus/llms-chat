import { redirect, error } from "@sveltejs/kit";
import { OIDConfig, getOIDCUserData, validateAndParseCsrfToken } from "$lib/server/auth";
import { z } from "zod";
import { base } from "$app/paths";
import { updateUser } from "./updateUser";
import { env } from "$env/dynamic/private";
import JSON5 from "json5";

// 提取了验证电子邮件的函数
function validateEmail(userData) {
	if (allowedUserEmails.length > 0) {
		if (!userData.email) {
			throw error(403, "User not allowed: email not returned");
		}
		const emailVerified = userData.email_verified ?? true;
		if (!emailVerified) {
			throw error(403, "User not allowed: email not verified");
		}
		if (!allowedUserEmails.includes(userData.email)) {
			throw error(403, "User not allowed");
		}
	}
}

const allowedUserEmails = z
	.array(z.string().email())
	.optional()
	.default([])
	.parse(JSON5.parse(env.ALLOWED_USER_EMAILS));

export async function load({ url, locals, cookies, request, getClientAddress }) {
	const { error: errorName, error_description: errorDescription } = z
		.object({
			error: z.string().optional(),
			error_description: z.string().optional(),
		})
		.parse(Object.fromEntries(url.searchParams.entries()));

	if (errorName) {
		throw error(400, errorName + (errorDescription ? ": " + errorDescription : ""));
	}

	const { code, state, iss } = z
		.object({
			code: z.string(),
			state: z.string(),
			iss: z.string().optional(),
		})
		.parse(Object.fromEntries(url.searchParams.entries()));

	let redirectURI;
	if (OIDConfig.PROVIDER_URL.includes("authing")) {
		redirectURI = `${url.origin}${base}/login/callback`;
	} else {
		const csrfToken = Buffer.from(state, "base64").toString("utf-8");
		const validatedToken = await validateAndParseCsrfToken(csrfToken, locals.sessionId);
		if (!validatedToken) {
			throw error(403, "Invalid or expired CSRF token");
		}
		redirectURI = validatedToken.redirectUrl;
	}

<<<<<<< HEAD
	const { userData } = await getOIDCUserData({ redirectURI: redirectURI }, code);
=======
	const { userData } = await getOIDCUserData(
		{ redirectURI: validatedToken.redirectUrl },
		code,
		iss
	);
>>>>>>> 674cc15e

	validateEmail(userData);

	await updateUser({
		userData,
		locals,
		cookies,
		userAgent: request.headers.get("user-agent") ?? undefined,
		ip: getClientAddress(),
	});

	throw redirect(302, `${base}/`);
}<|MERGE_RESOLUTION|>--- conflicted
+++ resolved
@@ -60,15 +60,7 @@
 		redirectURI = validatedToken.redirectUrl;
 	}
 
-<<<<<<< HEAD
 	const { userData } = await getOIDCUserData({ redirectURI: redirectURI }, code);
-=======
-	const { userData } = await getOIDCUserData(
-		{ redirectURI: validatedToken.redirectUrl },
-		code,
-		iss
-	);
->>>>>>> 674cc15e
 
 	validateEmail(userData);
 
